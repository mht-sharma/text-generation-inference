# coding=utf-8
# Copyright 2023, 2024 DeepSeek-AI and The HuggingFace Inc. team. All rights reserved.
#
# Licensed under the Apache License, Version 2.0 (the "License");
# you may not use this file except in compliance with the License.
# You may obtain a copy of the License at
#
#     http://www.apache.org/licenses/LICENSE-2.0
#
# Unless required by applicable law or agreed to in writing, software
# distributed under the License is distributed on an "AS IS" BASIS,
# WITHOUT WARRANTIES OR CONDITIONS OF ANY KIND, either express or implied.
# See the License for the specific language governing permissions and
# limitations under the License.

from typing import List, Optional, Tuple

<<<<<<< HEAD
from text_generation_server.models.globals import PAGED_KV
=======
from moe_kernels.fused_moe import grouped_topk
>>>>>>> ce85efa9
import torch
import torch.distributed
from text_generation_server.layers import (
    FastLinear,
    SpeculativeHead,
    TensorParallelColumnLinear,
    TensorParallelEmbedding,
    TensorParallelRowLinear,
    get_linear,
)
from text_generation_server.layers.attention import (
    attention,
    paged_attention,
    reshape_and_cache,
    Seqlen,
)
from text_generation_server.layers.layernorm import FastRMSNorm
from text_generation_server.layers.moe import SparseMoELayer
from text_generation_server.layers.rotary import PositionRotaryEmbedding, get_mscale
from text_generation_server.utils.import_utils import SYSTEM
from text_generation_server.utils.weights import Weights
from torch import nn
from transformers.activations import ACT2FN
from transformers.configuration_utils import PretrainedConfig

if SYSTEM == "rocm":
    try:
        from vllm import _custom_C
    except Exception as e:
        raise ImportError(f"Could not load `vllm._custom_C`. Full error: {e}")


class DeepseekV2Config(PretrainedConfig):
    def __init__(
        self,
        vocab_size=102400,
        hidden_size=4096,
        intermediate_size=11008,
        moe_intermediate_size=1407,
        num_hidden_layers=30,
        num_attention_heads=32,
        num_key_value_heads=32,
        n_shared_experts=2,
        n_routed_experts=160,
        ep_size=1,
        routed_scaling_factor=1.0,
        kv_lora_rank=512,
        q_lora_rank=1536,
        qk_rope_head_dim=64,
        v_head_dim=128,
        qk_nope_head_dim=128,
        topk_method="gready",
        n_group=8,
        topk_group=3,
        num_experts_per_tok=6,
        moe_layer_freq=1,
        first_k_dense_replace=0,
        norm_topk_prob=False,
        scoring_func="softmax",
        aux_loss_alpha=0.001,
        seq_aux=True,
        hidden_act="silu",
        max_position_embeddings=2048,
        initializer_range=0.02,
        rms_norm_eps=1e-6,
        use_cache=True,
        pad_token_id=None,
        bos_token_id=100000,
        eos_token_id=100001,
        pretraining_tp=1,
        tie_word_embeddings=False,
        rope_theta=10000.0,
        rope_scaling=None,
        attention_bias=False,
        attention_dropout=0.0,
        **kwargs,
    ):
        self.vocab_size = vocab_size
        self.max_position_embeddings = max_position_embeddings
        self.hidden_size = hidden_size
        self.intermediate_size = intermediate_size
        self.moe_intermediate_size = moe_intermediate_size
        self.num_hidden_layers = num_hidden_layers
        self.num_attention_heads = num_attention_heads
        self.n_shared_experts = n_shared_experts
        self.n_routed_experts = n_routed_experts
        self.ep_size = ep_size
        self.routed_scaling_factor = routed_scaling_factor
        self.kv_lora_rank = kv_lora_rank
        self.q_lora_rank = q_lora_rank
        self.qk_rope_head_dim = qk_rope_head_dim
        self.v_head_dim = v_head_dim
        self.qk_nope_head_dim = qk_nope_head_dim
        self.topk_method = topk_method
        self.n_group = n_group
        self.topk_group = topk_group
        self.num_experts_per_tok = num_experts_per_tok
        self.moe_layer_freq = moe_layer_freq
        self.first_k_dense_replace = first_k_dense_replace
        self.norm_topk_prob = norm_topk_prob
        self.scoring_func = scoring_func
        self.aux_loss_alpha = aux_loss_alpha
        self.seq_aux = seq_aux
        # for backward compatibility
        if num_key_value_heads is None:
            num_key_value_heads = num_attention_heads

        self.num_key_value_heads = num_key_value_heads
        self.hidden_act = hidden_act
        self.initializer_range = initializer_range
        self.rms_norm_eps = rms_norm_eps
        self.pretraining_tp = pretraining_tp
        self.use_cache = use_cache
        self.rope_theta = rope_theta
        self.rope_scaling = rope_scaling
        self.attention_bias = attention_bias
        self.attention_dropout = attention_dropout

        tie_word_embeddings = kwargs.pop("tie_word_embeddings", False)
        if tie_word_embeddings:
            raise ValueError(
                "tie_word_embeddings is not supported for Deepseek V2 models."
            )

        if ep_size != 1:
            raise ValueError(
                f"Currently only ep_size == 1 is supported for Deepseek V2 models, was {ep_size}"
            )

        super().__init__(
            pad_token_id=pad_token_id,
            bos_token_id=bos_token_id,
            eos_token_id=eos_token_id,
            tie_word_embeddings=tie_word_embeddings,
            **kwargs,
        )


class DeepseekV2Attention(torch.nn.Module):
    def __init__(
        self,
        prefix: str,
        config,
        weights: Weights,
    ):
        super().__init__()
        self.num_heads = config.num_attention_heads
        self.hidden_size = config.hidden_size
        self.kv_lora_rank = config.kv_lora_rank
        self.q_lora_rank = config.q_lora_rank
        self.qk_nope_head_dim = config.qk_nope_head_dim
        self.qk_rope_head_dim = config.qk_rope_head_dim
        self.head_size = config.qk_nope_head_dim + config.qk_rope_head_dim
        self.value_head_size = config.v_head_dim
        self.head_pad_size = max(self.head_size, self.value_head_size)

        self.rotary_emb = PositionRotaryEmbedding.static(
            config=config,
            dim=self.qk_rope_head_dim,
            base=config.rope_theta,
            device=weights.device,
        )

        mscale = get_mscale(
            self.rotary_emb.scaling_factor, self.rotary_emb.mscale_all_dim
        )
        self.softmax_scale = self.head_size**-0.5 * mscale * mscale

        if self.num_heads % weights.process_group.size() != 0:
            raise ValueError(
                f"`num_heads` must be divisible by `num_shards` (got `num_heads`: {self.num_heads} "
                f"and `num_shards`: {weights.process_group.size()}"
            )
        self.num_heads = self.num_heads // weights.process_group.size()
        self.num_key_value_heads = (
            config.num_key_value_heads // weights.process_group.size()
        )

        if self.q_lora_rank is None:
            self.q_proj = TensorParallelColumnLinear.load(
                config,
                prefix=f"{prefix}.q_proj",
                weights=weights,
                bias=config.attention_bias,
            )
        else:
            self.q_a_proj = get_linear(
                weight=weights.get_weights(f"{prefix}.q_a_proj"),
                bias=(
                    weights.get_tensor(f"{prefix}.q_a_proj.bias")
                    if config.attention_bias
                    else None
                ),
            )
            self.q_a_layernorm = FastRMSNorm.load(
                prefix=f"{prefix}.q_a_layernorm",
                weights=weights,
                eps=config.rms_norm_eps,
            )
            self.q_b_proj = TensorParallelColumnLinear.load(
                config,
                prefix=f"{prefix}.q_b_proj",
                weights=weights,
                bias=config.attention_bias,
            )

        self.kv_a_proj_with_mqa = get_linear(
            weight=weights.get_weights(f"{prefix}.kv_a_proj_with_mqa"),
            bias=(
                weights.get_tensor(f"{prefix}.kv_a_proj_with_mqa.bias")
                if config.attention_bias
                else None
            ),
        )

        self.kv_a_layernorm = FastRMSNorm.load(
            prefix=f"{prefix}.kv_a_layernorm", weights=weights, eps=config.rms_norm_eps
        )

        self.kv_b_proj = TensorParallelColumnLinear.load(
            config,
            prefix=f"{prefix}.kv_b_proj",
            weights=weights,
            bias=config.attention_bias,
        )

        self.o_proj = TensorParallelRowLinear.load(
            config,
            prefix=f"{prefix}.o_proj",
            weights=weights,
            bias=False,
        )
        self.num_groups = self.num_heads // self.num_key_value_heads
        self.kv_head_mapping = torch.arange(
            0, self.num_key_value_heads, dtype=torch.int32, device=weights.device
        ).repeat_interleave(self.num_groups)

    def forward(
        self,
        hidden_states: torch.Tensor,
        cos: torch.Tensor,
        sin: torch.Tensor,
        cu_seqlen_prefill: torch.Tensor,
        kv_cache: Tuple[torch.Tensor, torch.Tensor],
        block_tables: torch.Tensor,
        slots: torch.Tensor,
        seqlen: Seqlen,
        max_s: int,
    ):
        if self.q_lora_rank is None:
            query = self.q_proj(hidden_states)
        else:
            query = self.q_b_proj(self.q_a_layernorm(self.q_a_proj(hidden_states))[0])
        query = query.view(-1, self.num_heads, self.head_size)

        _, query_pe = torch.split(
            query, [self.qk_nope_head_dim, self.qk_rope_head_dim], dim=-1
        )

        compressed_kv = self.kv_a_proj_with_mqa(hidden_states)
        compressed_kv, key_pe = torch.split(
            compressed_kv, [self.kv_lora_rank, self.qk_rope_head_dim], dim=-1
        )

        key_pe = key_pe.view(-1, 1, self.qk_rope_head_dim)
        kv = self.kv_b_proj(self.kv_a_layernorm(compressed_kv.contiguous())[0]).view(
            -1, self.num_key_value_heads, self.qk_nope_head_dim + self.value_head_size
        )

        key_nope, value = torch.split(
            kv, [self.qk_nope_head_dim, self.value_head_size], dim=-1
        )

        batch_size, heads, head_dim = query_pe.shape
        query_pe = (
            query_pe.view(batch_size, heads, head_dim // 2, 2)
            .transpose(2, 3)
            .reshape(batch_size, heads, head_dim)
        )
        batch_size, heads, head_dim = key_pe.shape
        key_pe = (
            key_pe.view(batch_size, heads, head_dim // 2, 2)
            .transpose(2, 3)
            .reshape(batch_size, heads, head_dim)
        )
        self.rotary_emb(query_pe, key_pe, cos, sin)

        query[..., self.qk_nope_head_dim :] = query_pe
        key = torch.empty_like(query)
        key[..., : self.qk_nope_head_dim] = key_nope
        key[..., self.qk_nope_head_dim :] = key_pe

        # We need to pad the heads because Flash Attention does not support
        # qk and v with different head sizes.
        query = torch.nn.functional.pad(
            query, (0, self.head_pad_size - self.head_size), value=0
        )
        key = torch.nn.functional.pad(
            key, (0, self.head_pad_size - self.head_size), value=0
        )
        value = torch.nn.functional.pad(
            value, (0, self.head_pad_size - self.value_head_size), value=0
        )

        reshape_and_cache(key, value, kv_cache[0], kv_cache[1], slots)

        # Prefill
        if cu_seqlen_prefill is not None:
            # flash attention
            attn_output = attention(
                query,
                kv_cache[0] if PAGED_KV else key,
                kv_cache[1] if PAGED_KV else value,
                seqlen,
                block_tables,
                self.softmax_scale,
            )
        # Decode
        else:
            attn_output = paged_attention(
                query,
                kv_cache[0],
                kv_cache[1],
                self.kv_head_mapping,
                self.softmax_scale,
                block_tables,
                seqlen,
                max_s,
            )

        # Remove padding.
        attn_output = attn_output[..., : self.value_head_size]

        return self.o_proj(
            attn_output.reshape(-1, self.num_heads * self.value_head_size)
        )


class DeepseekV2MLP(nn.Module):
    def __init__(self, prefix: str, config, weights, intermediate_size: int):
        super().__init__()
        self.hidden_act = config.hidden_act
        if self.hidden_act != "silu":
            # Bail out because MoE only supports silu.
            raise NotImplementedError(
                "Currently only `silu` is supported as an activation for Deepseek V2."
            )
        self.act = ACT2FN[self.hidden_act]

        self.gate_up_proj = TensorParallelColumnLinear.load_multi(
            config,
            prefixes=[f"{prefix}.gate_proj", f"{prefix}.up_proj"],
            weights=weights,
            dim=0,
            bias=False,
        )

        self.down_proj = TensorParallelRowLinear.load(
            config,
            prefix=f"{prefix}.down_proj",
            weights=weights,
            bias=False,
        )

        self.intermediate_size = intermediate_size // weights.process_group.size()

        # TODO: This is a hotfix to be removed & properly refactored.
        self.quantize = config.quantize

    def forward(self, hidden_states: torch.Tensor, reduce: bool = True):
        if (
            SYSTEM == "rocm"
            and hidden_states.dtype == torch.float16
            and self.hidden_act == "silu"
            and hidden_states.shape[0] == 1
            and not self.quantize
        ):
            out = torch.empty(
                hidden_states.shape[0],
                self.intermediate_size,
                dtype=hidden_states.dtype,
                device="cuda",
            )
            _custom_C.LLMM_Silu(self.gate_up_proj.linear.weight, hidden_states, out, 8)
            return self.down_proj(out, reduce=reduce)
        else:
            gate_up_states = self.gate_up_proj(hidden_states)
            gate_up_states = gate_up_states.view(-1, 2, self.intermediate_size)
            return self.down_proj(
                self.act(gate_up_states[:, 0]) * gate_up_states[:, 1], reduce=reduce
            )


class BlockSparseMoE(nn.Module):
    def __init__(self, prefix, config: DeepseekV2Config, weights):
        super().__init__()

        self.hidden_dim = config.hidden_size
        self.moe_intermediate_size = (
            config.moe_intermediate_size // weights.process_group.size()
        )
        self.routed_scaling_factor = config.routed_scaling_factor

        # Gating
        self.gate = FastLinear.load(config, f"{prefix}.gate", weights, bias=False)

        self.moe_layer = SparseMoELayer(
            prefix=f"{prefix}.experts",
            n_experts=config.n_routed_experts,
            n_expert_group=config.n_group,
            renormalize=config.norm_topk_prob,
            topk=config.num_experts_per_tok,
            topk_group=config.topk_group,
            weights=weights,
        )

        if config.n_shared_experts is not None:
            self.shared_experts = DeepseekV2MLP(
                prefix=f"{prefix}.shared_experts",
                config=config,
                weights=weights,
                intermediate_size=config.moe_intermediate_size
                * config.n_shared_experts,
            )
        else:
            self.shared_experts = None

        self.process_group = weights.process_group

    def forward(self, x: torch.Tensor) -> torch.Tensor:
        if self.shared_experts is not None:
            shared_output = self.shared_experts(x, reduce=False)
        else:
            shared_output = None

        router_logits = self.gate(x)

        out = self.moe_layer(x, gating_output=router_logits)

        if shared_output is not None:
            out = out + shared_output

        # Reduce sum
        if self.process_group.size() > 1:
            torch.distributed.all_reduce(out, group=self.process_group)

        return out.view(*x.shape)


class DenseMoE(nn.Module):
    def __init__(self, prefix: str, config: DeepseekV2Config, weights: Weights):
        super().__init__()

        self.hidden_dim = config.hidden_size
        self.moe_intermediate_size = config.moe_intermediate_size
        self.n_routed_experts = config.n_routed_experts
        self.n_expert_group = config.n_group
        self.topk_group = config.topk_group
        self.top_k = config.num_experts_per_tok
        self.norm_topk_prob = config.norm_topk_prob
        self.routed_scaling_factor = config.routed_scaling_factor

        # Gating
        #
        # Seems like no one quantizes the gate.
        self.gate = FastLinear.load(config, f"{prefix}.gate", weights, bias=False)

        self.experts = [
            DeepseekV2MLP(
                f"{prefix}.experts.{i}", config, weights, self.moe_intermediate_size
            )
            for i in range(self.n_routed_experts)
        ]

        if config.n_shared_experts is not None:
            self.shared_experts = DeepseekV2MLP(
                prefix=f"{prefix}.shared_experts",
                config=config,
                weights=weights,
                intermediate_size=config.moe_intermediate_size
                * config.n_shared_experts,
            )
        else:
            self.shared_experts = None

        self.process_group = weights.process_group

    def forward(self, x: torch.Tensor) -> torch.Tensor:
        """
        x: (sequence_length, model_dim)
        gate_logits: (sequence_length, n_experts)
        """
        # optional reshape
        input_shape = x.shape
        x = x.view(-1, input_shape[-1])

        if self.shared_experts is not None:
            shared_output = self.shared_experts(x, reduce=False)
        else:
            shared_output = None

        # gate_logits: (sequence_length, n_experts)
        router_logits = self.gate(x)

        topk_weights, topk_ids = grouped_topk(
            x,
            router_logits,
            self.top_k,
            renormalize=self.norm_topk_prob,
            num_expert_group=self.n_expert_group,
            topk_group=self.topk_group,
        )

        out = self.moe_infer_gpu(x, topk_ids, topk_weights) * self.routed_scaling_factor

        if shared_output is not None:
            out = out + shared_output

        # Reduce sum
        if self.process_group.size() > 1:
            torch.distributed.all_reduce(out, group=self.process_group)

        return out

    def moe_infer_gpu(
        self, x: torch.Tensor, topk_ids: torch.Tensor, topk_weight: torch.Tensor
    ):
        weights = torch.zeros(
            topk_ids.shape[0], len(self.experts), dtype=x.dtype, device=x.device
        )
        weights.scatter_(1, topk_ids, topk_weight)

        out = x.new_zeros(x.shape[0], self.hidden_dim)
        for i, expert in enumerate(self.experts):
            # Add expert output to out with masking
            out += expert(x, reduce=False) * weights[:, i].view(-1, 1)
        return out


class DeepseekV2Layer(nn.Module):
    def __init__(self, prefix, layer_id, config, weights):
        super().__init__()
        prefix = f"{prefix}.layers.{layer_id}"

        self.self_attn = DeepseekV2Attention(
            prefix=f"{prefix}.self_attn",
            config=config,
            weights=weights,
        )

        if (
            config.n_routed_experts is not None
            and layer_id >= config.first_k_dense_replace
            and layer_id % config.moe_layer_freq == 0
        ):
            moe_cls = (
                BlockSparseMoE if SparseMoELayer.is_supported(weights) else DenseMoE
            )
            self.mlp = moe_cls(f"{prefix}.mlp", config, weights)
        else:
            self.mlp = DeepseekV2MLP(
                prefix=f"{prefix}.mlp",
                config=config,
                weights=weights,
                intermediate_size=config.intermediate_size,
            )

        self.input_layernorm = FastRMSNorm.load(
            prefix=f"{prefix}.input_layernorm", weights=weights, eps=config.rms_norm_eps
        )
        self.post_attention_layernorm = FastRMSNorm.load(
            prefix=f"{prefix}.post_attention_layernorm",
            weights=weights,
            eps=config.rms_norm_eps,
        )

    def forward(
        self,
        hidden_states: torch.Tensor,
        residual: torch.Tensor,
        cos: torch.Tensor,
        sin: torch.Tensor,
        cu_seqlen_prefill: torch.Tensor,
        kv_cache,
        block_tables: torch.Tensor,
        slots: torch.Tensor,
        seqlen: Seqlen,
        max_s: int,
    ):
        normed_hidden_states, residual = self.input_layernorm(hidden_states, residual)

        # Self Attention
        attn_output = self.self_attn(
            normed_hidden_states,
            cos,
            sin,
            cu_seqlen_prefill,
            kv_cache,
            block_tables,
            slots,
            seqlen,
            max_s,
        )

        # faster post attention rms norm
        normed_attn_res_output, residual = self.post_attention_layernorm(
            attn_output, residual
        )

        output = self.mlp(normed_attn_res_output)

        return output, residual


class DeepseekV2Model(torch.nn.Module):
    def __init__(self, prefix: str, config, weights: Weights):
        super().__init__()

        self.embed_tokens = TensorParallelEmbedding(
            prefix=f"{prefix}.embed_tokens", weights=weights
        )

        self.layers = nn.ModuleList(
            [
                DeepseekV2Layer(
                    prefix,
                    layer_id,
                    config,
                    weights,
                )
                for layer_id in range(config.num_hidden_layers)
            ]
        )
        self.norm = FastRMSNorm.load(
            prefix=f"{prefix}.norm", weights=weights, eps=config.rms_norm_eps
        )

        self.head_size = self.layers[0].self_attn.head_size
        self.num_heads = self.layers[0].self_attn.num_heads
        self.num_key_value_heads = self.layers[0].self_attn.num_key_value_heads

    def forward(
        self,
        input_ids: torch.Tensor,
        position_ids: torch.Tensor,
        cu_seqlen_prefill: Optional[torch.Tensor],
        kv_cache: List[Tuple[torch.Tensor, torch.Tensor]],
        block_tables: torch.Tensor,
        slots: torch.Tensor,
        seqlen: Seqlen,
        max_s: int,
    ) -> torch.Tensor:
        hidden_states = self.embed_tokens(input_ids)

        # Get rotary cos and sin for this forward
        # Avoid to index in each layer
        cos, sin = self.layers[0].self_attn.rotary_emb.get_cos_sin(
            position_ids, max_s, hidden_states.dtype
        )

        residual = None
        for i, layer in enumerate(self.layers):
            hidden_states, residual = layer(
                hidden_states,
                residual,
                cos,
                sin,
                cu_seqlen_prefill,
                kv_cache[i],
                block_tables,
                slots,
                seqlen,
                max_s,
            )

        hidden_states, _ = self.norm(hidden_states, residual)

        return hidden_states


class FlashDeepseekV2ForCausalLM(torch.nn.Module):
    def __init__(self, prefix: str, config, weights: Weights):
        super().__init__()

        self.model = DeepseekV2Model(
            "model" if not prefix else f"{prefix}.model", config, weights
        )
        self.lm_head = SpeculativeHead.load(
            config,
            prefix="lm_head" if not prefix else f"{prefix}.lm_head",
            weights=weights,
        )

    def forward(
        self,
        input_ids: torch.Tensor,
        position_ids: torch.Tensor,
        cu_seqlen_prefill: Optional[torch.Tensor],
        kv_cache: List[Tuple[torch.Tensor, torch.Tensor]],
        block_tables: torch.Tensor,
        slots: torch.Tensor,
        seqlen: Seqlen,
        max_s: int,
        prefill_cache_indices: Optional[torch.Tensor],
        lm_head_indices: Optional[torch.Tensor] = None,
        adapter_data: Optional[torch.Tensor] = None,
    ) -> Tuple[torch.Tensor, Optional[torch.Tensor]]:
        hidden_states = self.model(
            input_ids,
            position_ids,
            cu_seqlen_prefill,
            kv_cache,
            block_tables,
            slots,
            seqlen,
            max_s,
        )
        if lm_head_indices is not None:
            hidden_states = hidden_states[lm_head_indices]
        logits, speculative_logits = self.lm_head(hidden_states)
        return logits, speculative_logits<|MERGE_RESOLUTION|>--- conflicted
+++ resolved
@@ -15,11 +15,8 @@
 
 from typing import List, Optional, Tuple
 
-<<<<<<< HEAD
 from text_generation_server.models.globals import PAGED_KV
-=======
 from moe_kernels.fused_moe import grouped_topk
->>>>>>> ce85efa9
 import torch
 import torch.distributed
 from text_generation_server.layers import (
