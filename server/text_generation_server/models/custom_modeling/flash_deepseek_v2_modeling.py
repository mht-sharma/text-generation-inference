# coding=utf-8
# Copyright 2023, 2024 DeepSeek-AI and The HuggingFace Inc. team. All rights reserved.
#
# Licensed under the Apache License, Version 2.0 (the "License");
# you may not use this file except in compliance with the License.
# You may obtain a copy of the License at
#
#     http://www.apache.org/licenses/LICENSE-2.0
#
# Unless required by applicable law or agreed to in writing, software
# distributed under the License is distributed on an "AS IS" BASIS,
# WITHOUT WARRANTIES OR CONDITIONS OF ANY KIND, either express or implied.
# See the License for the specific language governing permissions and
# limitations under the License.

from typing import List, Optional, Tuple, Type

from text_generation_server.models.globals import PAGED_KV
from text_generation_server.utils.import_utils import SYSTEM

if SYSTEM == "rocm":
    from text_generation_server.layers import grouped_topk
elif SYSTEM != "ipex":
    from moe_kernels.fused_moe import grouped_topk

import torch
import torch.distributed
from torch import nn
from transformers.activations import ACT2FN
from transformers.configuration_utils import PretrainedConfig

from text_generation_server.layers import (
    FastLinear,
    SpeculativeHead,
    TensorParallelColumnLinear,
    TensorParallelEmbedding,
    TensorParallelRowLinear,
    get_linear,
)
from text_generation_server.layers.attention import (
    Seqlen,
    attention,
    paged_attention,
    reshape_and_cache,
)
from text_generation_server.layers.layernorm import FastRMSNorm
from text_generation_server.layers.moe import DenseMoELayer, MoELayer, SparseMoELayer
from text_generation_server.layers.rotary import PositionRotaryEmbedding, get_mscale
from text_generation_server.utils.weights import Weights
<<<<<<< HEAD
from torch import nn
from transformers.activations import ACT2FN
from transformers.configuration_utils import PretrainedConfig
=======
>>>>>>> 7efcb5e0

if SYSTEM == "rocm":
    try:
        from vllm import _custom_C
    except Exception as e:
        raise ImportError(f"Could not load `vllm._custom_C`. Full error: {e}")


class DeepseekV2Config(PretrainedConfig):
    def __init__(
        self,
        vocab_size=102400,
        hidden_size=4096,
        intermediate_size=11008,
        moe_intermediate_size=1407,
        num_hidden_layers=30,
        num_attention_heads=32,
        num_key_value_heads=32,
        n_shared_experts=2,
        n_routed_experts=160,
        ep_size=1,
        routed_scaling_factor=1.0,
        kv_lora_rank=512,
        q_lora_rank=1536,
        qk_rope_head_dim=64,
        v_head_dim=128,
        qk_nope_head_dim=128,
        topk_method="gready",
        n_group=8,
        topk_group=3,
        num_experts_per_tok=6,
        moe_layer_freq=1,
        first_k_dense_replace=0,
        norm_topk_prob=False,
        scoring_func="softmax",
        aux_loss_alpha=0.001,
        seq_aux=True,
        hidden_act="silu",
        max_position_embeddings=2048,
        initializer_range=0.02,
        rms_norm_eps=1e-6,
        use_cache=True,
        pad_token_id=None,
        bos_token_id=100000,
        eos_token_id=100001,
        pretraining_tp=1,
        tie_word_embeddings=False,
        rope_theta=10000.0,
        rope_scaling=None,
        attention_bias=False,
        attention_dropout=0.0,
        **kwargs,
    ):
        self.vocab_size = vocab_size
        self.max_position_embeddings = max_position_embeddings
        self.hidden_size = hidden_size
        self.intermediate_size = intermediate_size
        self.moe_intermediate_size = moe_intermediate_size
        self.num_hidden_layers = num_hidden_layers
        self.num_attention_heads = num_attention_heads
        self.n_shared_experts = n_shared_experts
        self.n_routed_experts = n_routed_experts
        self.ep_size = ep_size
        self.routed_scaling_factor = routed_scaling_factor
        self.kv_lora_rank = kv_lora_rank
        self.q_lora_rank = q_lora_rank
        self.qk_rope_head_dim = qk_rope_head_dim
        self.v_head_dim = v_head_dim
        self.qk_nope_head_dim = qk_nope_head_dim
        self.topk_method = topk_method
        self.n_group = n_group
        self.topk_group = topk_group
        self.num_experts_per_tok = num_experts_per_tok
        self.moe_layer_freq = moe_layer_freq
        self.first_k_dense_replace = first_k_dense_replace
        self.norm_topk_prob = norm_topk_prob
        self.scoring_func = scoring_func
        self.aux_loss_alpha = aux_loss_alpha
        self.seq_aux = seq_aux
        # for backward compatibility
        if num_key_value_heads is None:
            num_key_value_heads = num_attention_heads

        self.num_key_value_heads = num_key_value_heads
        self.hidden_act = hidden_act
        self.initializer_range = initializer_range
        self.rms_norm_eps = rms_norm_eps
        self.pretraining_tp = pretraining_tp
        self.use_cache = use_cache
        self.rope_theta = rope_theta
        self.rope_scaling = rope_scaling
        self.attention_bias = attention_bias
        self.attention_dropout = attention_dropout

        tie_word_embeddings = kwargs.pop("tie_word_embeddings", False)
        if tie_word_embeddings:
            raise ValueError(
                "tie_word_embeddings is not supported for Deepseek V2 models."
            )

        if ep_size != 1:
            raise ValueError(
                f"Currently only ep_size == 1 is supported for Deepseek V2 models, was {ep_size}"
            )

        super().__init__(
            pad_token_id=pad_token_id,
            bos_token_id=bos_token_id,
            eos_token_id=eos_token_id,
            tie_word_embeddings=tie_word_embeddings,
            **kwargs,
        )


class DeepseekV2Attention(torch.nn.Module):
    def __init__(
        self,
        prefix: str,
        config,
        weights: Weights,
    ):
        super().__init__()
        self.num_heads = config.num_attention_heads
        self.hidden_size = config.hidden_size
        self.kv_lora_rank = config.kv_lora_rank
        self.q_lora_rank = config.q_lora_rank
        self.qk_nope_head_dim = config.qk_nope_head_dim
        self.qk_rope_head_dim = config.qk_rope_head_dim
        self.head_size = config.qk_nope_head_dim + config.qk_rope_head_dim
        self.value_head_size = config.v_head_dim
        self.head_pad_size = max(self.head_size, self.value_head_size)

        self.rotary_emb = PositionRotaryEmbedding.static(
            config=config,
            dim=self.qk_rope_head_dim,
            base=config.rope_theta,
            device=weights.device,
        )

        mscale = get_mscale(
            self.rotary_emb.scaling_factor, self.rotary_emb.mscale_all_dim
        )
        self.softmax_scale = self.head_size**-0.5 * mscale * mscale

        if self.num_heads % weights.process_group.size() != 0:
            raise ValueError(
                f"`num_heads` must be divisible by `num_shards` (got `num_heads`: {self.num_heads} "
                f"and `num_shards`: {weights.process_group.size()}"
            )
        self.num_heads = self.num_heads // weights.process_group.size()
        self.num_key_value_heads = (
            config.num_key_value_heads // weights.process_group.size()
        )

        if self.q_lora_rank is None:
            self.q_proj = TensorParallelColumnLinear.load(
                config,
                prefix=f"{prefix}.q_proj",
                weights=weights,
                bias=config.attention_bias,
            )
        else:
            self.q_a_proj = get_linear(
                weight=weights.get_weights(f"{prefix}.q_a_proj"),
                bias=(
                    weights.get_tensor(f"{prefix}.q_a_proj.bias")
                    if config.attention_bias
                    else None
                ),
            )
            self.q_a_layernorm = FastRMSNorm.load(
                prefix=f"{prefix}.q_a_layernorm",
                weights=weights,
                eps=config.rms_norm_eps,
            )
            self.q_b_proj = TensorParallelColumnLinear.load(
                config,
                prefix=f"{prefix}.q_b_proj",
                weights=weights,
                bias=config.attention_bias,
            )

        self.kv_a_proj_with_mqa = get_linear(
            weight=weights.get_weights(f"{prefix}.kv_a_proj_with_mqa"),
            bias=(
                weights.get_tensor(f"{prefix}.kv_a_proj_with_mqa.bias")
                if config.attention_bias
                else None
            ),
        )

        self.kv_a_layernorm = FastRMSNorm.load(
            prefix=f"{prefix}.kv_a_layernorm", weights=weights, eps=config.rms_norm_eps
        )

        self.kv_b_proj = TensorParallelColumnLinear.load(
            config,
            prefix=f"{prefix}.kv_b_proj",
            weights=weights,
            bias=config.attention_bias,
        )

        self.o_proj = TensorParallelRowLinear.load(
            config,
            prefix=f"{prefix}.o_proj",
            weights=weights,
            bias=False,
        )
        self.num_groups = self.num_heads // self.num_key_value_heads
        self.kv_head_mapping = torch.arange(
            0, self.num_key_value_heads, dtype=torch.int32, device=weights.device
        ).repeat_interleave(self.num_groups)

    def forward(
        self,
        hidden_states: torch.Tensor,
        cos: torch.Tensor,
        sin: torch.Tensor,
        cu_seqlen_prefill: torch.Tensor,
        kv_cache: Tuple[torch.Tensor, torch.Tensor],
        block_tables: torch.Tensor,
        slots: torch.Tensor,
        seqlen: Seqlen,
        max_s: int,
    ):
        if self.q_lora_rank is None:
            query = self.q_proj(hidden_states)
        else:
            query = self.q_b_proj(self.q_a_layernorm(self.q_a_proj(hidden_states))[0])
        query = query.view(-1, self.num_heads, self.head_size)

        _, query_pe = torch.split(
            query, [self.qk_nope_head_dim, self.qk_rope_head_dim], dim=-1
        )

        compressed_kv = self.kv_a_proj_with_mqa(hidden_states)
        compressed_kv, key_pe = torch.split(
            compressed_kv, [self.kv_lora_rank, self.qk_rope_head_dim], dim=-1
        )

        key_pe = key_pe.view(-1, 1, self.qk_rope_head_dim)
        kv = self.kv_b_proj(self.kv_a_layernorm(compressed_kv.contiguous())[0]).view(
            -1, self.num_key_value_heads, self.qk_nope_head_dim + self.value_head_size
        )

        key_nope, value = torch.split(
            kv, [self.qk_nope_head_dim, self.value_head_size], dim=-1
        )

        batch_size, heads, head_dim = query_pe.shape
        query_pe = (
            query_pe.view(batch_size, heads, head_dim // 2, 2)
            .transpose(2, 3)
            .reshape(batch_size, heads, head_dim)
        )
        batch_size, heads, head_dim = key_pe.shape
        key_pe = (
            key_pe.view(batch_size, heads, head_dim // 2, 2)
            .transpose(2, 3)
            .reshape(batch_size, heads, head_dim)
        )
        self.rotary_emb(query_pe, key_pe, cos, sin)

        query[..., self.qk_nope_head_dim :] = query_pe
        key = torch.empty_like(query)
        key[..., : self.qk_nope_head_dim] = key_nope
        key[..., self.qk_nope_head_dim :] = key_pe

        # We need to pad the heads because Flash Attention does not support
        # qk and v with different head sizes.
        query = torch.nn.functional.pad(
            query, (0, self.head_pad_size - self.head_size), value=0
        )
        key = torch.nn.functional.pad(
            key, (0, self.head_pad_size - self.head_size), value=0
        )
        value = torch.nn.functional.pad(
            value, (0, self.head_pad_size - self.value_head_size), value=0
        )

        reshape_and_cache(key, value, kv_cache[0], kv_cache[1], slots)

        # Prefill
        if cu_seqlen_prefill is not None:
            # flash attention
            attn_output = attention(
                query,
                kv_cache[0] if PAGED_KV else key,
                kv_cache[1] if PAGED_KV else value,
                seqlen,
                block_tables,
                self.softmax_scale,
            )
        # Decode
        else:
            attn_output = paged_attention(
                query,
                kv_cache[0],
                kv_cache[1],
                self.kv_head_mapping,
                self.softmax_scale,
                block_tables,
                seqlen,
                max_s,
            )

        # Remove padding.
        attn_output = attn_output[..., : self.value_head_size]

        return self.o_proj(
            attn_output.reshape(-1, self.num_heads * self.value_head_size)
        )


class DeepseekV2MLP(nn.Module):
    def __init__(self, prefix: str, config, weights, intermediate_size: int):
        super().__init__()
        self.hidden_act = config.hidden_act
        if self.hidden_act != "silu":
            # Bail out because MoE only supports silu.
            raise NotImplementedError(
                "Currently only `silu` is supported as an activation for Deepseek V2."
            )
        self.act = ACT2FN[self.hidden_act]

        self.gate_up_proj = TensorParallelColumnLinear.load_multi(
            config,
            prefixes=[f"{prefix}.gate_proj", f"{prefix}.up_proj"],
            weights=weights,
            dim=0,
            bias=False,
        )

        self.down_proj = TensorParallelRowLinear.load(
            config,
            prefix=f"{prefix}.down_proj",
            weights=weights,
            bias=False,
        )

        self.intermediate_size = intermediate_size // weights.process_group.size()

        # TODO: This is a hotfix to be removed & properly refactored.
        self.quantize = config.quantize

    def forward(self, hidden_states: torch.Tensor, reduce: bool = True):
        if (
            SYSTEM == "rocm"
            and hidden_states.dtype == torch.float16
            and self.hidden_act == "silu"
            and hidden_states.shape[0] == 1
            and not self.quantize
        ):
            out = torch.empty(
                hidden_states.shape[0],
                self.intermediate_size,
                dtype=hidden_states.dtype,
                device="cuda",
            )
            _custom_C.LLMM_Silu(self.gate_up_proj.linear.weight, hidden_states, out, 8)
            return self.down_proj(out, reduce=reduce)
        else:
            gate_up_states = self.gate_up_proj(hidden_states)
            gate_up_states = gate_up_states.view(-1, 2, self.intermediate_size)
            return self.down_proj(
                self.act(gate_up_states[:, 0]) * gate_up_states[:, 1], reduce=reduce
            )


class DeepseekV2MoE(nn.Module):
    def __init__(
        self,
        prefix,
        config: DeepseekV2Config,
        moe_layer_cls: Type[MoELayer],
        weights,
    ):
        super().__init__()

        self.hidden_dim = config.hidden_size
        self.moe_intermediate_size = (
            config.moe_intermediate_size // weights.process_group.size()
        )
        self.routed_scaling_factor = config.routed_scaling_factor

        # Gating
        self.gate = FastLinear.load(config, f"{prefix}.gate", weights, bias=False)

        self.moe_layer = moe_layer_cls(
            prefix=f"{prefix}.experts",
            n_experts=config.n_routed_experts,
            n_expert_group=config.n_group,
            renormalize=config.norm_topk_prob,
            topk=config.num_experts_per_tok,
            topk_group=config.topk_group,
            weights=weights,
        )
        assert isinstance(self.moe_layer, MoELayer)

        if config.n_shared_experts is not None:
            self.shared_experts = DeepseekV2MLP(
                prefix=f"{prefix}.shared_experts",
                config=config,
                weights=weights,
                intermediate_size=config.moe_intermediate_size
                * config.n_shared_experts,
            )
        else:
            self.shared_experts = None

        self.process_group = weights.process_group

    def forward(self, x: torch.Tensor) -> torch.Tensor:
        if self.shared_experts is not None:
            shared_output = self.shared_experts(x, reduce=False)
        else:
            shared_output = None

        router_logits = self.gate(x)

        out = self.moe_layer(x, gating_output=router_logits)

        if shared_output is not None:
            out = out + shared_output

        # Reduce sum
        if self.process_group.size() > 1:
            torch.distributed.all_reduce(out, group=self.process_group)

        return out.view(*x.shape)


class DeepseekV2Layer(nn.Module):
    def __init__(self, prefix, layer_id, config, weights):
        super().__init__()
        prefix = f"{prefix}.layers.{layer_id}"

        self.self_attn = DeepseekV2Attention(
            prefix=f"{prefix}.self_attn",
            config=config,
            weights=weights,
        )

        if (
            config.n_routed_experts is not None
            and layer_id >= config.first_k_dense_replace
            and layer_id % config.moe_layer_freq == 0
        ):
            moe_layer_cls = (
                SparseMoELayer
                if SparseMoELayer.is_supported(weights)
                else DenseMoELayer
            )
            self.mlp = DeepseekV2MoE(f"{prefix}.mlp", config, moe_layer_cls, weights)
        else:
            self.mlp = DeepseekV2MLP(
                prefix=f"{prefix}.mlp",
                config=config,
                weights=weights,
                intermediate_size=config.intermediate_size,
            )

        self.input_layernorm = FastRMSNorm.load(
            prefix=f"{prefix}.input_layernorm", weights=weights, eps=config.rms_norm_eps
        )
        self.post_attention_layernorm = FastRMSNorm.load(
            prefix=f"{prefix}.post_attention_layernorm",
            weights=weights,
            eps=config.rms_norm_eps,
        )

    def forward(
        self,
        hidden_states: torch.Tensor,
        residual: torch.Tensor,
        cos: torch.Tensor,
        sin: torch.Tensor,
        cu_seqlen_prefill: torch.Tensor,
        kv_cache,
        block_tables: torch.Tensor,
        slots: torch.Tensor,
        seqlen: Seqlen,
        max_s: int,
    ):
        normed_hidden_states, residual = self.input_layernorm(hidden_states, residual)

        # Self Attention
        attn_output = self.self_attn(
            normed_hidden_states,
            cos,
            sin,
            cu_seqlen_prefill,
            kv_cache,
            block_tables,
            slots,
            seqlen,
            max_s,
        )

        # faster post attention rms norm
        normed_attn_res_output, residual = self.post_attention_layernorm(
            attn_output, residual
        )

        output = self.mlp(normed_attn_res_output)

        return output, residual


class DeepseekV2Model(torch.nn.Module):
    def __init__(self, prefix: str, config, weights: Weights):
        super().__init__()

        self.embed_tokens = TensorParallelEmbedding(
            prefix=f"{prefix}.embed_tokens", weights=weights
        )

        self.layers = nn.ModuleList(
            [
                DeepseekV2Layer(
                    prefix,
                    layer_id,
                    config,
                    weights,
                )
                for layer_id in range(config.num_hidden_layers)
            ]
        )
        self.norm = FastRMSNorm.load(
            prefix=f"{prefix}.norm", weights=weights, eps=config.rms_norm_eps
        )

        self.head_size = self.layers[0].self_attn.head_size
        self.num_heads = self.layers[0].self_attn.num_heads
        self.num_key_value_heads = self.layers[0].self_attn.num_key_value_heads

    def forward(
        self,
        input_ids: torch.Tensor,
        position_ids: torch.Tensor,
        cu_seqlen_prefill: Optional[torch.Tensor],
        kv_cache: List[Tuple[torch.Tensor, torch.Tensor]],
        block_tables: torch.Tensor,
        slots: torch.Tensor,
        seqlen: Seqlen,
        max_s: int,
    ) -> torch.Tensor:
        hidden_states = self.embed_tokens(input_ids)

        # Get rotary cos and sin for this forward
        # Avoid to index in each layer
        cos, sin = self.layers[0].self_attn.rotary_emb.get_cos_sin(
            position_ids, max_s, hidden_states.dtype
        )

        residual = None
        for i, layer in enumerate(self.layers):
            hidden_states, residual = layer(
                hidden_states,
                residual,
                cos,
                sin,
                cu_seqlen_prefill,
                kv_cache[i],
                block_tables,
                slots,
                seqlen,
                max_s,
            )

        hidden_states, _ = self.norm(hidden_states, residual)

        return hidden_states


class FlashDeepseekV2ForCausalLM(torch.nn.Module):
    def __init__(self, prefix: str, config, weights: Weights):
        super().__init__()

        self.model = DeepseekV2Model(
            "model" if not prefix else f"{prefix}.model", config, weights
        )
        self.lm_head = SpeculativeHead.load(
            config,
            prefix="lm_head" if not prefix else f"{prefix}.lm_head",
            weights=weights,
        )

    def forward(
        self,
        input_ids: torch.Tensor,
        position_ids: torch.Tensor,
        cu_seqlen_prefill: Optional[torch.Tensor],
        kv_cache: List[Tuple[torch.Tensor, torch.Tensor]],
        block_tables: torch.Tensor,
        slots: torch.Tensor,
        seqlen: Seqlen,
        max_s: int,
        prefill_cache_indices: Optional[torch.Tensor],
        lm_head_indices: Optional[torch.Tensor] = None,
        adapter_data: Optional[torch.Tensor] = None,
    ) -> Tuple[torch.Tensor, Optional[torch.Tensor]]:
        hidden_states = self.model(
            input_ids,
            position_ids,
            cu_seqlen_prefill,
            kv_cache,
            block_tables,
            slots,
            seqlen,
            max_s,
        )
        if lm_head_indices is not None:
            hidden_states = hidden_states[lm_head_indices]
        logits, speculative_logits = self.lm_head(hidden_states)
        return logits, speculative_logits<|MERGE_RESOLUTION|>--- conflicted
+++ resolved
@@ -19,9 +19,9 @@
 from text_generation_server.utils.import_utils import SYSTEM
 
 if SYSTEM == "rocm":
-    from text_generation_server.layers import grouped_topk
+    pass
 elif SYSTEM != "ipex":
-    from moe_kernels.fused_moe import grouped_topk
+    pass
 
 import torch
 import torch.distributed
@@ -47,12 +47,6 @@
 from text_generation_server.layers.moe import DenseMoELayer, MoELayer, SparseMoELayer
 from text_generation_server.layers.rotary import PositionRotaryEmbedding, get_mscale
 from text_generation_server.utils.weights import Weights
-<<<<<<< HEAD
-from torch import nn
-from transformers.activations import ACT2FN
-from transformers.configuration_utils import PretrainedConfig
-=======
->>>>>>> 7efcb5e0
 
 if SYSTEM == "rocm":
     try:
